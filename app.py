
from stpyvista.utils import start_xvfb
start_xvfb()

import io
import copy
import traceback
import numpy as np
import cv2
from PIL import Image, ImageDraw
import streamlit as st
import trimesh
from stpyvista import stpyvista
import pyvista as pv

# Lokale Module (bestehende Projektmodule)
import preprocess_image as pre
import make_mesh as mesh
import depth_estimation as de

st.set_page_config(layout="wide", page_title="Shadowboard Generator")

from streamlit_drawable_canvas import st_canvas

# ---------- Konstanten / Defaults ----------
MAX_DISPLAY_WIDTH_PX = 1100
MAX_DISPLAY_HEIGHT_PX = 700

PAPER_SIZES_MM = {"A4 (210x297)": (210, 297), "A5 (148x210)": (148, 210), "A6 (105x148)": (105, 148), "Letter (216x279)": (216, 279), "Benutzerdefiniert": None}

DEFAULT_PARAMS = {
    "dpi": 100, "paper_format_name": "A4 (210x297)", "custom_paper_width_mm": 210, "custom_paper_height_mm": 297,
    "thickening_mm": 1, "circle_diameter_mm": 10, "circle_grayscale_value": 0, "max_depth_mm": 15.0,
    "floor_thickness_mm": 2.0, "grid_size_mm": 25.4, "base_tolerance_mm": 0.3, "offset_x_mm": 0.0, "offset_y_mm": 0.0,
    "output_filename": "shadowboard.stl",
    # new params
    "use_depth_map": False, "depth_threshold": 127
}

# ---------- Hilfsfunktionen ----------
def resize_image_keep_aspect(pil_img: Image.Image, max_w=MAX_DISPLAY_WIDTH_PX, max_h=MAX_DISPLAY_HEIGHT_PX):
    w, h = pil_img.size
    scale = min(1.0, min(max_w / w, max_h / h))
    if scale < 1.0:
        new_size = (int(w * scale), int(h * scale))
        return pil_img.resize(new_size, Image.LANCZOS)
    return pil_img.copy()

def draw_grid_on_image(np_img: np.ndarray, rows=5, cols=5, line_alpha=120):
    if len(np_img.shape) == 2:
        np_img_rgb = cv2.cvtColor(np_img, cv2.COLOR_GRAY2RGB)
    else:
        np_img_rgb = np_img
    pil = Image.fromarray(np_img_rgb).convert("RGBA")
    overlay = Image.new("RGBA", pil.size, (255,255,255,0))
    draw = ImageDraw.Draw(overlay)
    w, h = pil.size
    for i in range(1, cols):
        x = int(i * w / cols)
        draw.line([(x,0),(x,h)], fill=(0,0,0,line_alpha), width=1)
    for j in range(1, rows):
        y = int(j * h / rows)
        draw.line([(0,y),(w,y)], fill=(0,0,0,line_alpha), width=1)
    combined = Image.alpha_composite(pil, overlay).convert("RGB")
    return np.array(combined)

def pil_from_bytes_or_array(img_like):
    if img_like is None: return None
    if isinstance(img_like, Image.Image): return img_like.copy()
    if isinstance(img_like, (bytes, bytearray)): return Image.open(io.BytesIO(img_like))
    if isinstance(img_like, np.ndarray): return Image.fromarray(img_like)
    raise ValueError("Unbekannter Bildtyp")

def numpy_from_bytes_or_pil(img_like):
    if isinstance(img_like, np.ndarray): return img_like.copy()
    pil = pil_from_bytes_or_array(img_like)
    return np.array(pil)

# ---------- App state (mit history) ----------
class AppState:
    def __init__(self):
        if 'history' not in st.session_state: self.reset_all()

    def reset_all(self):
        st.session_state.history = [self.get_initial_state()]
        st.session_state.current_step = 0
        st.session_state.params = copy.deepcopy(DEFAULT_PARAMS)
        if "uploaded_file" in st.session_state: st.session_state["uploaded_file"] = None
        if "camera_input" in st.session_state: st.session_state["camera_input"] = None
        if "base_mesh_uploader" in st.session_state: st.session_state["base_mesh_uploader"] = None


    def get_initial_state(self):
        return {"uploaded_image": None, "processed_mask": None, "aligned_image": None, "final_image_with_circles": None,
                "generated_mesh": None, "stage": "upload", "canvas_background": None, "canvas_drawing": None,
                "rotation_angle": 0.0, "last_processed_params": None}

    def get_current_state(self):
        return st.session_state.history[st.session_state.current_step]

    def update_state(self, new_state_dict):
        new_state = {**self.get_current_state(), **new_state_dict}
        st.session_state.current_step += 1
        st.session_state.history = st.session_state.history[:st.session_state.current_step]
        st.session_state.history.append(new_state)

    def replace_current_state(self, new_state_dict):
        cur = self.get_current_state()
        cur.update(new_state_dict)
        st.session_state.history[st.session_state.current_step] = cur

    def undo(self):
        if st.session_state.current_step > 0: st.session_state.current_step -= 1

    def redo(self):
        if st.session_state.current_step < len(st.session_state.history) - 1: st.session_state.current_step += 1

# ---------- UI ----------
class AppUI:
    def __init__(self, state_manager: AppState):
        self.state_manager = state_manager
        st.title("🖼️ Custom Shadowboard Generator — mit Boolean-Operation")

    def run(self):
        self.render_sidebar()
        current_stage = self.state_manager.get_current_state()["stage"]
        if current_stage == "upload": self.render_upload_stage()
        elif current_stage == "align": self.render_align_stage()
        elif current_stage == "3d": self.render_3d_stage()
        else: st.error(f"Unbekannte Stage: {current_stage}")

    def render_sidebar(self):
        with st.sidebar:
            st.header("⚙️ Steuerung")
            col1, col2 = st.columns(2)
            with col1: st.button("↩️ Undo", on_click=self.state_manager.undo, use_container_width=True, disabled=st.session_state.current_step == 0)
            with col2: st.button("↪️ Redo", on_click=self.state_manager.redo, use_container_width=True, disabled=st.session_state.current_step >= len(st.session_state.history) - 1)
            st.button("🔄 Globaler Reset", on_click=self.state_manager.reset_all, type="primary", use_container_width=True)

    def render_upload_stage(self):
        st.header("Schritt 1: Bild hochladen & Maske erstellen")
        st.info("Laden Sie eine Bilddatei hoch, um eine Maske zu erstellen.")

        with st.expander("📄 Parameter", expanded=True):
            if st.button("Defaults wiederherstellen", use_container_width=True):
                st.session_state.params = copy.deepcopy(DEFAULT_PARAMS)

            st.subheader("Erstellungsmethode")
            st.session_state.params["use_depth_map"] = st.checkbox(
                "Tiefen-Map aus neuronalem Netz verwenden (Beta)",
                value=st.session_state.params.get("use_depth_map", False),
                help="Erzeugt statt einer binären Maske eine Graustufen-Tiefen-Map für realistischere Vertiefungen. Benötigt einen einmaligen Modelldownload (~55 MB)."
            )

            if st.session_state.params["use_depth_map"]:
                st.session_state.params["depth_threshold"] = st.slider(
                    "Tiefen-Filter (Threshold)", min_value=0, max_value=255,
                    value=st.session_state.params.get("depth_threshold", 127),
                    help="Schneidet Tiefenwerte oberhalb dieses Schwellenwerts ab. Ein kleinerer Wert resultiert in einer tieferen maximalen Aushöhlung (0=maximale Tiefe)."
                )

            st.divider()
            st.subheader("Allgemeine Parameter")
            st.session_state.params["dpi"] = st.number_input("DPI Skalierung", value=st.session_state.params.get("dpi", 100), min_value=50, max_value=1200, step=10)
            st.session_state.params["thickening_mm"] = st.number_input("Aufdickung der Kontur (mm)", value=st.session_state.params.get("thickening_mm", 5), min_value=0, max_value=100, step=1)

            st.subheader("Papiergröße")
            st.session_state.params["paper_format_name"] = st.selectbox("Format wählen", options=list(PAPER_SIZES_MM.keys()), index=list(PAPER_SIZES_MM.keys()).index(st.session_state.params.get("paper_format_name", "A4 (210x297)")))
            if st.session_state.params["paper_format_name"] == "Benutzerdefiniert":
                st.session_state.params["custom_paper_width_mm"] = st.number_input("Breite (mm)", value=st.session_state.params.get("custom_paper_width_mm", 210))
                st.session_state.params["custom_paper_height_mm"] = st.number_input("Höhe (mm)", value=st.session_state.params.get("custom_paper_height_mm", 297))

        uploaded_file = st.file_uploader("📂 Datei hochladen", type=['jpg', 'jpeg', 'png'], key="uploaded_file")
        input_file = uploaded_file
        state = self.state_manager.get_current_state()
        col1, col2 = st.columns(2)

        def params_changed(state):
            return state.get("last_processed_params") != st.session_state.params

        if input_file is not None:
            file_bytes = input_file.getvalue()
            need_process = (state["uploaded_image"] is None or file_bytes != state["uploaded_image"] or params_changed(state))
            if need_process:
                with st.spinner("Verarbeite Bild..."):
                    np_array = np.frombuffer(file_bytes, np.uint8)
                    img_bgr = cv2.imdecode(np_array, cv2.IMREAD_COLOR)
                    if img_bgr is None:
                        st.error("Konnte Bild nicht dekodieren."); return

                    img_rgb = cv2.cvtColor(img_bgr, cv2.COLOR_BGR2RGB)
                    rectified_image, _ = pre.process_and_undistort_paper(img_rgb, dpi=st.session_state.params["dpi"])

                    if rectified_image is None:
                        st.error("Papiererkennung fehlgeschlagen. Bitte versuchen Sie ein anderes Bild."); return

                    use_depth_map = st.session_state.params.get("use_depth_map", False)
                    final_processed_image = None

                    if use_depth_map:
                        st.write("Erzeuge Tiefen-Map...")
<<<<<<< HEAD
=======
                        # Wichtig: de.get_depth_map erwartet BGR
>>>>>>> 661b7be8
                        rectified_bgr = cv2.cvtColor(rectified_image, cv2.COLOR_RGB2BGR)
                        depth_map = de.get_depth_map(rectified_bgr)
                        if depth_map is not None:
                            st.write("Filtere und schneide Tiefen-Map zu...")
<<<<<<< HEAD
                            # 1. Create binary mask
                            removed_bg = pre.remove(rectified_image)
                            bin_mask = pre.create_binary_mask(removed_bg)

                            # 2. Re-normalize depth values within the tool area to 0-255
                            tool_pixels = depth_map[bin_mask == 0]
                            if tool_pixels.size > 0:
                                min_val, max_val = np.min(tool_pixels), np.max(tool_pixels)
                                if max_val > min_val:
                                    normalized_pixels = ((tool_pixels - min_val) / (max_val - min_val) * 255.0)
                                    depth_map[bin_mask == 0] = normalized_pixels.astype(np.uint8)

                            # 3. Set background to white
                            depth_map[bin_mask == 255] = 255

                            # 4. Get cropping bounding box from the DILATED mask
                            offset_px = int(st.session_state.params["thickening_mm"] * (st.session_state.params["dpi"] / 25.4))
                            dilated_mask = pre.dilate_contours(bin_mask, offset_px)
                            _, bbox = pre.crop_to_content(dilated_mask)

                            if bbox:
                                x, y, w, h = bbox
                                # 5. Crop depth map AND the original binary mask
                                cropped_depth = depth_map[y:y+h, x:x+w]
                                cropped_bin_mask = bin_mask[y:y+h, x:x+w]

                                # 6. Apply threshold (clamping) ONLY on the tool pixels
                                threshold = st.session_state.params.get("depth_threshold", 127)
                                tool_area_in_crop = cropped_depth[cropped_bin_mask == 0]
                                clipped_tool_area = np.clip(tool_area_in_crop, a_min=0, a_max=threshold)
                                cropped_depth[cropped_bin_mask == 0] = clipped_tool_area

                                # 7. Add padding
=======
                            # 1. Binäre Maske zur Filterung erstellen
                            removed_bg = pre.remove(rectified_image)
                            bin_mask = pre.create_binary_mask(removed_bg)
                            # 2. Tiefen-Map mit binärer Maske filtern (Hintergrund entfernen)
                            depth_map[bin_mask == 255] = 255
                            # 3. Zuschneide-Box von der *erweiterten* binären Maske erhalten
                            offset_px = int(st.session_state.params["thickening_mm"] * (st.session_state.params["dpi"] / 25.4))
                            dilated_mask = pre.dilate_contours(bin_mask, offset_px)
                            _, bbox = pre.crop_to_content(dilated_mask)
                            if bbox:
                                x, y, w, h = bbox
                                # 4. Tiefen-Map mit derselben Box zuschneiden
                                cropped_depth = depth_map[y:y+h, x:x+w]
                                # 5. Tiefen-Map filtern (clamping)
                                threshold = st.session_state.params.get("depth_threshold", 127)
                                cropped_depth = np.clip(cropped_depth, a_min=0, a_max=threshold)
                                # 6. Rand hinzufügen
>>>>>>> 661b7be8
                                final_processed_image = pre.add_white_border_pad(cropped_depth, 20)
                            else:
                                st.error("Konnte keinen Inhalt in der Maske für das Zuschneiden finden.")
                    else:
                        # Fallback: Originale binäre Masken-Logik
                        removed_bg = pre.remove(rectified_image)
                        bin_mask = pre.create_binary_mask(removed_bg)
                        offset_px = int(st.session_state.params["thickening_mm"] * (st.session_state.params["dpi"] / 25.4))
                        dilated_mask = pre.dilate_contours(bin_mask, offset_px)
                        cropped_mask, _ = pre.crop_to_content(dilated_mask) # Bbox wird hier nicht benötigt
                        if cropped_mask is not None:
                            final_processed_image = pre.add_white_border_pad(cropped_mask, 20)
                        else:
                            st.error("Konnte keinen Inhalt in der Maske für das Zuschneiden finden.")

                    if final_processed_image is not None:
                        self.state_manager.update_state({
                            "uploaded_image": file_bytes,
                            "processed_mask": final_processed_image,
                            "last_processed_params": copy.deepcopy(st.session_state.params)
                        })

        state = self.state_manager.get_current_state()
        if state["uploaded_image"]:
            with col1:
                st.subheader("Originalbild (Preview)")
                pil_orig = pil_from_bytes_or_array(state["uploaded_image"])
                pil_preview = resize_image_keep_aspect(pil_orig)
                st.image(pil_preview, use_container_width=False, width=pil_preview.size[0])
            with col2:
                st.subheader("Erkannte Maske / Tiefen-Map (Preview)")
                if state["processed_mask"] is not None:
                    mask_pil = pil_from_bytes_or_array(state["processed_mask"])
                    mask_preview = resize_image_keep_aspect(mask_pil)
                    st.image(mask_preview, use_container_width=False, width=mask_preview.size[0], clamp=True)
                    if st.button("✅ Maske bestätigen & weiter zum Ausrichten"):
                        canvas_bg_np = numpy_from_bytes_or_pil(state["processed_mask"])
                        self.state_manager.update_state({"stage": "align", "canvas_background": canvas_bg_np, "rotation_angle": 0.0}); st.rerun()

    def render_align_stage(self):
        st.header("Schritt 2: Bild ausrichten & Konturen zeichnen")
        if st_canvas is None:
            st.error("streamlit_drawable_canvas fehlt — bitte installieren."); return

        state = self.state_manager.get_current_state()
        if state["canvas_background"] is None:
            st.warning("Bitte zuerst eine Maske in Schritt 1 bestätigen.")
            if st.button("Zurück zu Schritt 1"):
                self.state_manager.update_state({"stage": "upload"}); st.rerun()
            return

        st.subheader("Werkzeuge")
        current_angle = float(state.get("rotation_angle", 0.0))

        col_angle, col_stroke, col_color = st.columns(3)
        with col_angle:
            slider_angle = st.slider("Bild drehen (°)", -180.0, 180.0, current_angle, 0.5)
            precise_angle = st.number_input("Genauer Winkel (°)", value=current_angle, step=0.1, format="%.2f")
        with col_stroke:
            # Zustand der Strichstärke im Session-State speichern
            st.session_state.params["stroke_width_mm"] = st.number_input(
                "Strichstärke (mm)",
                min_value=0.1,
                max_value=50.0,
                value=st.session_state.params.get("stroke_width_mm", 5.0),
                step=0.1
            )
            stroke_width_mm = st.session_state.params["stroke_width_mm"]
        with col_color:
            # Zustand des Grauwerts im Session-State speichern
            st.session_state.params["circle_grayscale_value"] = st.slider(
                "Grauwert (0=schwarz)",
                min_value=0,
                max_value=255,
                value=st.session_state.params.get("circle_grayscale_value", 0)
            )
            g = st.session_state.params["circle_grayscale_value"]
            stroke_color = f"rgb({g}, {g}, {g})"


        if precise_angle != current_angle: new_angle = precise_angle
        else: new_angle = slider_angle
        if new_angle != current_angle:
            self.state_manager.replace_current_state({"rotation_angle": float(new_angle)}); st.rerun()

        # Grid-Checkbox-Zustand im Session-State speichern, um ihn über Reruns hinweg zu erhalten
        st.session_state.params['show_grid'] = st.checkbox(
            "Gitter einblenden (5x5)",
            value=st.session_state.params.get('show_grid', False)
        )
        show_grid = st.session_state.params['show_grid']
        st.divider()

        canvas_bg_np = numpy_from_bytes_or_pil(state["canvas_background"])
        h, w = canvas_bg_np.shape[:2]
        center = (w // 2, h // 2)
        M = cv2.getRotationMatrix2D(center, -current_angle, 1.0)
        rotated_img = cv2.warpAffine(canvas_bg_np, M, (w, h), borderValue=255)

        canvas_for_canvas = rotated_img.copy()
        if show_grid: canvas_for_canvas = draw_grid_on_image(rotated_img, rows=5, cols=5, line_alpha=120)

        st.markdown(f"**Interaktiver Canvas (Auflösung: {w} × {h}px)**")

        # Konvertiere Strichstärke von mm in px
        dpi = st.session_state.params.get("dpi", 100)
        stroke_width_px = int(stroke_width_mm * (dpi / 25.4))
        st.info(f"Strichstärke: {stroke_width_mm} mm entspricht {stroke_width_px} px bei {dpi} DPI.")

        pil_bg_for_canvas = pil_from_bytes_or_array(canvas_for_canvas)
        canvas_result = st_canvas(
            drawing_mode="freedraw",
            stroke_width=stroke_width_px,
            stroke_color=stroke_color,
            background_image=pil_bg_for_canvas,
            update_streamlit=True,
            height=h,
            width=w,
            key="align_canvas_native"
        )

        if st.button("✅ Ausrichtung bestätigen & weiter zur 3D-Erstellung"):
            with st.spinner("Kombiniere Bild und Zeichnung..."):
                background_gray = rotated_img.copy()

                # Erstelle ein leeres Bild für die Zeichnung
                drawing_mask = np.full_like(background_gray, 255) # Start with a white mask

                if canvas_result.json_data is not None:
                    objects = canvas_result.json_data.get("objects", [])
                    for obj in objects:
                        if obj['type'] == 'path':
                            path = [np.array(p[1:3]).astype(np.int32) for p in obj['path']]
                            cv2.polylines(drawing_mask, [np.array(path)], isClosed=False, color=(0,0,0), thickness=stroke_width_px)

                # Combine the drawing (black lines) with the background image (white/gray)
                # Where the mask is black (0), the final image should be black.
                # Where the mask is white (255), the final image should have the value of the background.
                final_image = np.minimum(background_gray, drawing_mask)


                print("Finales Bild mit Zeichnung:", final_image.shape)
                cv2.imwrite("final_image_with_drawing.jpg", final_image)
                self.state_manager.update_state({"stage": "3d", "aligned_image": rotated_img, "final_image_with_circles": final_image}); st.rerun()

    def render_3d_stage(self):
        st.header("Schritt 3: 3D-Modell generieren & herunterladen")
        state = self.state_manager.get_current_state()
        if state["final_image_with_circles"] is None:
            st.warning("Bitte zuerst die Ausrichtung in Schritt 2 bestätigen.")
            if st.button("Zurück zu Schritt 2"): self.state_manager.update_state({"stage": "align"}); st.rerun()
            return

        st.info("Optional: Laden Sie ein Basis-Mesh hoch (z.B. Gridfinity-Boden), mit dem Ihr Shadowboard verschnitten werden soll.")
        base_mesh_file = st.file_uploader("Basis-Mesh hochladen (.stl, .obj)", type=['stl', 'obj'], key="base_mesh_uploader")

        # Sofortige Validierung des hochgeladenen Base-Mesh
        if base_mesh_file is not None:
            # Prüfen, ob diese Datei bereits validiert wurde, um wiederholte Verarbeitung zu vermeiden
            if "validated_mesh_name" not in st.session_state or st.session_state.validated_mesh_name != base_mesh_file.name:
                with st.spinner(f"Prüfe Mesh '{base_mesh_file.name}'..."):
                    try:
                        base_mesh_file.seek(0)
                        mesh_obj = trimesh.load(base_mesh_file, file_type=base_mesh_file.name.split('.')[-1])
                        st.session_state.uploaded_base_mesh_object = mesh_obj
                        st.session_state.validated_mesh_name = base_mesh_file.name
                        st.session_state.base_mesh_is_watertight = mesh_obj.is_watertight
                    except Exception as e:
                        st.error(f"Fehler beim Laden oder Validieren des Base-Mesh: {e}")
                        # Alte, möglicherweise ungültige Daten löschen
                        if "uploaded_base_mesh_object" in st.session_state: del st.session_state.uploaded_base_mesh_object
                        if "validated_mesh_name" in st.session_state: del st.session_state.validated_mesh_name
                        if "base_mesh_is_watertight" in st.session_state: del st.session_state.base_mesh_is_watertight

            # Status basierend auf der Validierung anzeigen
            if "base_mesh_is_watertight" in st.session_state:
                if st.session_state.base_mesh_is_watertight:
                    st.success(f"✅ Mesh '{base_mesh_file.name}' ist wasserdicht (watertight) und bereit zur Verwendung.")
                else:
                    st.warning(f"⚠️ Mesh '{base_mesh_file.name}' ist nicht wasserdicht. Dies kann zu Problemen führen. Bei der Generierung wird eine automatische Reparatur versucht.")

        st.subheader("3D Parameter")
        col1, col2 = st.columns(2)
        with col1: st.session_state.params["max_depth_mm"] = st.number_input("Max. Tiefe der Vertiefung (mm)", min_value=1.0, value=st.session_state.params.get("max_depth_mm", 15.0))
        with col2: st.session_state.params["floor_thickness_mm"] = st.number_input("Bodenstärke (mm)", min_value=1.0, value=st.session_state.params.get("floor_thickness_mm", 2.0))

        st.subheader("Parameter für Boolean-Operation")
        col3, col4 = st.columns(2)
        with col3: st.session_state.params["offset_x_mm"] = st.number_input("Offset X (mm)", value=st.session_state.params.get("offset_x_mm", 0.0), format="%.2f")
        with col4: st.session_state.params["offset_y_mm"] = st.number_input("Offset Y (mm)", value=st.session_state.params.get("offset_y_mm", 0.0), format="%.2f")
        st.session_state.params["base_tolerance_mm"] = st.number_input("Toleranz zu Basis (mm)", min_value=0.0, value=st.session_state.params.get("base_tolerance_mm", 0.3), format="%.2f")

        st.divider()

        if st.button("🚀 3D-Modell generieren / verrechnen!", type="primary", use_container_width=True):
            with st.spinner("Erzeuge 3D-Mesh... Dies kann einen Moment dauern."):
                try:
                    # Schritt 1: Immer den Basis-Container aus dem Bild erstellen
                    container_mesh = mesh.erstelle_finalen_einsatz(
                        tiefenbild=state["final_image_with_circles"], dpi=st.session_state.params["dpi"],
                        max_tiefe_mm=st.session_state.params["max_depth_mm"], bodenstaerke_mm=st.session_state.params["floor_thickness_mm"])

                    generated_mesh = container_mesh

                    # Schritt 2: Prüfen, ob ein Basis-Mesh für die Boolean-Operation hochgeladen wurde
                    uploaded_base_mesh_file = st.session_state.get("base_mesh_uploader")
                    if uploaded_base_mesh_file is not None:
                        base_mesh_to_use = None
                        # Versuche, das vorab validierte Mesh aus dem Session State zu verwenden
                        if "uploaded_base_mesh_object" in st.session_state and st.session_state.get("validated_mesh_name") == uploaded_base_mesh_file.name:
                            base_mesh_to_use = st.session_state.uploaded_base_mesh_object

                            # Wenn nicht wasserdicht, reparieren
                            if not st.session_state.get("base_mesh_is_watertight", True):
                                st.info("Versuche, das nicht-wasserdichte Basis-Mesh zu reparieren...")
                                trimesh.repair.fill_holes(base_mesh_to_use)
                                base_mesh_to_use.remove_unreferenced_vertices()
                                if not base_mesh_to_use.is_watertight:
                                    st.error("Die automatische Reparatur des Basis-Mesh ist fehlgeschlagen. Die Boolean-Operation wird übersprungen.")
                                    base_mesh_to_use = None  # Verhindert die Operation
                                else:
                                    st.success("Basis-Mesh erfolgreich repariert.")
                        else:
                            # Fallback: Lade das Mesh, wenn es nicht im State ist (sollte nicht passieren)
                            st.warning("Konnte vorab validiertes Mesh nicht finden. Lade es erneut.")
                            try:
                                uploaded_base_mesh_file.seek(0)
                                base_mesh_to_use = trimesh.load(uploaded_base_mesh_file, file_type=uploaded_base_mesh_file.name.split('.')[-1])
                                if not base_mesh_to_use.is_watertight:
                                     st.warning("Das Mesh ist nicht wasserdicht. Reparatur wird versucht.")
                                     trimesh.repair.fill_holes(base_mesh_to_use)
                                     base_mesh_to_use.remove_unreferenced_vertices()
                                     if not base_mesh_to_use.is_watertight:
                                         st.error("Reparatur fehlgeschlagen. Boolean-Operation wird übersprungen.")
                                         base_mesh_to_use = None
                            except Exception as e:
                                st.error(f"Fehler beim erneuten Laden des Base-Mesh: {e}")
                                base_mesh_to_use = None

                        # Führe die Boolean-Operation nur durch, wenn ein valides Mesh vorhanden ist
                        if base_mesh_to_use is not None:
                            st.info("Führe Boolean-Operation durch...")
                            final_mesh = mesh.perform_boolean_subtraction(
                                container_mesh=container_mesh,
                                base_mesh=base_mesh_to_use,
                                offset_x_mm=st.session_state.params["offset_x_mm"],
                                offset_y_mm=st.session_state.params["offset_y_mm"],
                                tolerance_mm=st.session_state.params["base_tolerance_mm"]
                            )
                            generated_mesh = final_mesh
                        else:
                            st.info("Kein valides Basis-Mesh vorhanden. Überspringe Boolean-Operation.")
                    else:
                        st.info("Kein Basis-Mesh hochgeladen. Überspringe Boolean-Operation.")

                    if not generated_mesh.is_watertight:
                        st.warning("Das generierte Modell ist nicht vollständig wasserdicht. Reparatur wurde versucht.")
                        #trimesh.repair.fill_holes(generated_mesh)
                        #generated_mesh.remove_unreferenced_vertices()

                    self.state_manager.update_state({"generated_mesh": generated_mesh})

                except Exception as e:
                    st.error(f"Fehler bei der Mesh-Erstellung: {e}")
                    st.code(traceback.format_exc())


        state = self.state_manager.get_current_state()
        if state["generated_mesh"] is not None:
            st.subheader("Interaktive 3D-Vorschau")
            pv_mesh = pv.wrap(state["generated_mesh"])
            plotter = pv.Plotter(window_size=[800, 600], border=False)
            plotter.add_mesh(pv_mesh, color='lightblue', smooth_shading=True, specular=0.5, ambient=0.3)
            plotter.view_isometric(); plotter.background_color = 'white'
            stpyvista(plotter, key="pv_viewer")
            st.subheader("Download")
            st.session_state.params["output_filename"] = st.text_input("Dateiname", value=st.session_state.params.get("output_filename", "shadowboard.stl"))
            with io.BytesIO() as f:
                state["generated_mesh"].export(f, file_type='stl'); f.seek(0)
                stl_data = f.read()
            st.download_button(label="📥 STL-Datei herunterladen", data=stl_data, file_name=st.session_state.params["output_filename"], mime="model/stl", use_container_width=True)

app_state_manager = AppState()
app_ui = AppUI(app_state_manager)
app_ui.run()<|MERGE_RESOLUTION|>--- conflicted
+++ resolved
@@ -199,15 +199,10 @@
 
                     if use_depth_map:
                         st.write("Erzeuge Tiefen-Map...")
-<<<<<<< HEAD
-=======
-                        # Wichtig: de.get_depth_map erwartet BGR
->>>>>>> 661b7be8
                         rectified_bgr = cv2.cvtColor(rectified_image, cv2.COLOR_RGB2BGR)
                         depth_map = de.get_depth_map(rectified_bgr)
                         if depth_map is not None:
                             st.write("Filtere und schneide Tiefen-Map zu...")
-<<<<<<< HEAD
                             # 1. Create binary mask
                             removed_bg = pre.remove(rectified_image)
                             bin_mask = pre.create_binary_mask(removed_bg)
@@ -241,26 +236,7 @@
                                 cropped_depth[cropped_bin_mask == 0] = clipped_tool_area
 
                                 # 7. Add padding
-=======
-                            # 1. Binäre Maske zur Filterung erstellen
-                            removed_bg = pre.remove(rectified_image)
-                            bin_mask = pre.create_binary_mask(removed_bg)
-                            # 2. Tiefen-Map mit binärer Maske filtern (Hintergrund entfernen)
-                            depth_map[bin_mask == 255] = 255
-                            # 3. Zuschneide-Box von der *erweiterten* binären Maske erhalten
-                            offset_px = int(st.session_state.params["thickening_mm"] * (st.session_state.params["dpi"] / 25.4))
-                            dilated_mask = pre.dilate_contours(bin_mask, offset_px)
-                            _, bbox = pre.crop_to_content(dilated_mask)
-                            if bbox:
-                                x, y, w, h = bbox
-                                # 4. Tiefen-Map mit derselben Box zuschneiden
-                                cropped_depth = depth_map[y:y+h, x:x+w]
-                                # 5. Tiefen-Map filtern (clamping)
-                                threshold = st.session_state.params.get("depth_threshold", 127)
-                                cropped_depth = np.clip(cropped_depth, a_min=0, a_max=threshold)
-                                # 6. Rand hinzufügen
->>>>>>> 661b7be8
-                                final_processed_image = pre.add_white_border_pad(cropped_depth, 20)
+                                final_processed_image = pre.add_white_border_pad(cropped_depth, 5)
                             else:
                                 st.error("Konnte keinen Inhalt in der Maske für das Zuschneiden finden.")
                     else:
